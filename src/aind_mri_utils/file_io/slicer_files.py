"""Functions for working with slicer files"""

import json
import re
from typing import Tuple

import numpy as np
import SimpleITK as sitk


def extract_control_points(json_data: dict) -> Tuple[np.ndarray, list]:
    """
    Extract points and names from slicer json dict

    Parameters
    ----------
    json_data : dict
        Contents of json file

    Returns
    -------
    pts : numpy.ndarray (N x 3)
        point positions
    labels : list
        labels of controlPoints
    coord_str : str
        String specifying coordinate system of pts, e.g. 'LPS'
    """
    pts = json_data["markups"][0]["controlPoints"]
    coord_str = json_data["markups"][0]["coordinateSystem"]
    labels = []
    pos = []
    for ii, pt in enumerate(pts):
        labels.append(pt["label"])
        pos.append(pt["position"])
    return np.array(pos), labels, coord_str


def find_seg_nrrd_header_segment_info(header):
<<<<<<< HEAD
    """
    parse keys of slicer created dict to find segment names and values
=======
    """parse keys of slicer created dict to find segment names and values
>>>>>>> d517511d

    Parameters
    ----------
    header : dict-like

    Returns
    -------
    segment_info: dict
        pairs of segment name : segment value
    """
    matches = filter(
        None,
        map(lambda s: re.match("^([^_]+)_LabelValue$", s), header.keys()),
    )
    segment_info = dict()
    for m in matches:
        segment_name = header["{}_Name".format(m[1])]
        segment_info[segment_name] = int(header[m[0]])
    return segment_info
<<<<<<< HEAD


def load_segmentation_points(
    label_vol, order=None, image=None
):  # pragma: no cover
    """
    Load segmentation points from a 3D Slicer generated .seg.nrrd file

    Note that, because this is effectively an image loader, it is excluded from
    coverage tests

    Parameters
    ----------
    label_vol : SimpleITK.Image or str
        SimpleITK.Image or filename to open. Must be .seg.nrrd
    order : list of strings, optional
        list of segment names to load.
        Labels will be in order specified by order.
        If None, labels will be loaded in the order they are found in the file.
        Default is None.
    image : SimpleITK.Image, optional
        Image to use for extracting the weights
        (image intensity) for each labeled point

    Returns
    -------
    positions : np.array(N,3)
        xyz positions of the labeled points
    labels : np.array(N,)
        labels of the labeled points
    weights : np.array(N,)  (optional)
        weights of the labeled points. Only returned if image is not None.

    """
    # Read the volume if a string is passed
    if isinstance(label_vol, str):
        if not label_vol.endswith(".seg.nrrd"):
            raise ValueError("label_vol must be a .seg.nrrd file")
        label_vol = sitk.ReadImage(label_vol)

    # Get the labels from the header
    odict = {k: label_vol.GetMetaData(k) for k in label_vol.GetMetaDataKeys()}
    label_dict = find_seg_nrrd_header_segment_info(odict)

    if order is None:
        order = list(label_dict.keys())

    labels = []
    positions = []
    if image is None:  # Do not extract weights
        # Loop through and Load the labels
        for jj, key in enumerate(order):
            filt = sitk.EqualImageFilter()
            is_label = filt.Execute(label_vol, label_dict[key])
            idxx = np.where(is_label)
            idx = np.vstack((idxx[2], idxx[1], idxx[0])).T  # convert to xyz
            this_position = np.zeros(idx.shape)
            for ii in range(idx.shape[0]):
                this_position[ii, :] = is_label.TransformIndexToPhysicalPoint(
                    idx[ii, :].tolist()
                )
            positions.append(this_position)
            labels.append(np.ones(this_position.shape[0], 1) * jj)
        return np.concatenate(positions), np.concatenate(labels)
    else:
        weights = []
        for jj, key in enumerate(order):
            filt = sitk.EqualImageFilter()
            is_label = filt.Execute(label_vol, label_dict[key])
            this_masked_image = sitk.Mask(image, is_label)
            idxx = np.where(sitk.GetArrayViewFromImage(this_masked_image))
            idx = np.vstack((idxx[2], idxx[1], idxx[0])).T
            this_weight = np.zeros(idx.shape[0])
            this_position = np.zeros(idx.shape)
            for ii in range(idx.shape[0]):
                this_weight[ii] = this_masked_image.GetPixel(
                    idx[ii, :].tolist()
                )
                this_position[
                    ii, :
                ] = this_masked_image.TransformIndexToPhysicalPoint(
                    idx[ii, :].tolist()
                )

            weights.append(this_weight)
            positions.append(this_position)
            labels.append(np.ones(this_weight.shape) * jj)
        return (
            np.concatenate(positions),
            np.concatenate(labels),
            np.concatenate(weights),
        )
=======
>>>>>>> d517511d


def markup_json_to_numpy(filename):  # pragma: no cover
    """
    Extract control points from a 3D Slicer generated markup JSON file

    Parameters
    ----------
    filename : string
        filename to open. Must be .json
        .mrk.json is ok
    Returns
    -------
    pts, names - numpy.ndarray (N x 3) of point positions and list of
                 controlPoint names

    """
    with open(filename) as f:
        data = json.load(f)
    return extract_control_points(data)


def markup_json_to_dict(filename):  # pragma: no cover
    """
    Extract control points from a 3D Slicer generated markup JSON file

    Parameters
    ----------
    filename : string
        filename to open. Must be .json
        .mrk.json is ok

    Returns
    -------
    Dictionary
        dictionary with keys = point names and values = np.array of points.


    """
    pos, names = markup_json_to_numpy(filename)
    return dict(zip(names, pos))<|MERGE_RESOLUTION|>--- conflicted
+++ resolved
@@ -37,12 +37,9 @@
 
 
 def find_seg_nrrd_header_segment_info(header):
-<<<<<<< HEAD
     """
     parse keys of slicer created dict to find segment names and values
-=======
-    """parse keys of slicer created dict to find segment names and values
->>>>>>> d517511d
+
 
     Parameters
     ----------
@@ -62,7 +59,6 @@
         segment_name = header["{}_Name".format(m[1])]
         segment_info[segment_name] = int(header[m[0]])
     return segment_info
-<<<<<<< HEAD
 
 
 def load_segmentation_points(
@@ -155,8 +151,6 @@
             np.concatenate(labels),
             np.concatenate(weights),
         )
-=======
->>>>>>> d517511d
 
 
 def markup_json_to_numpy(filename):  # pragma: no cover
